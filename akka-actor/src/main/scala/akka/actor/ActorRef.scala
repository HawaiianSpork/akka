/**
 *  Copyright (C) 2009-2011 Typesafe Inc. <http://www.typesafe.com>
 */

package akka.actor

import akka.dispatch._
import akka.util._
import scala.collection.immutable.Stack
import java.lang.{ UnsupportedOperationException, IllegalStateException }
import akka.AkkaApplication
import akka.event.ActorEventBus

/**
 * ActorRef is an immutable and serializable handle to an Actor.
 * <p/>
 * Create an ActorRef for an Actor by using the factory method on the Actor object.
 * <p/>
 * Here is an example on how to create an actor with a default constructor.
 * <pre>
 *   import Actor._
 *
 *   val actor = actorOf[MyActor]
 *   actor ! message
 *   actor.stop()
 * </pre>
 *
 * You can also create and start actors like this:
 * <pre>
 *   val actor = actorOf[MyActor]
 * </pre>
 *
 * Here is an example on how to create an actor with a non-default constructor.
 * <pre>
 *   import Actor._
 *
 *   val actor = actorOf(new MyActor(...))
 *   actor ! message
 *   actor.stop()
 * </pre>
 *
 * @author <a href="http://jonasboner.com">Jonas Bon&#233;r</a>
 */
abstract class ActorRef extends ActorRefShared with UntypedChannel with ReplyChannel[Any] with java.lang.Comparable[ActorRef] with Serializable {
  scalaRef: ScalaActorRef ⇒
  // Only mutable for RemoteServer in order to maintain identity across nodes

  private[akka] def uuid: Uuid

  def address: String

  /**
   * Comparison only takes address into account.
   */
  def compareTo(other: ActorRef) = this.address compareTo other.address

  /**
   * Akka Java API. <p/>
   * @see ask(message: AnyRef, sender: ActorRef): Future[_]
   * Uses the specified timeout (milliseconds)
   */
  def ask(message: AnyRef, timeout: Long): Future[Any] = ask(message, timeout, null)

  /**
   * Akka Java API. <p/>
   * Sends a message asynchronously returns a future holding the eventual reply message.
   * <p/>
   * <b>NOTE:</b>
   * Use this method with care. In most cases it is better to use 'tell' together with the 'getContext().getSender()' to
   * implement request/response message exchanges.
   * <p/>
   * If you are sending messages using <code>ask</code> then you <b>have to</b> use <code>getContext().channel().tell(...)</code>
   * to send a reply message to the original sender. If not then the sender will block until the timeout expires.
   */
  def ask(message: AnyRef, timeout: Long, sender: ActorRef): Future[AnyRef] =
    ?(message, Timeout(timeout))(sender).asInstanceOf[Future[AnyRef]]

  /**
   * Akka Java API. <p/>
   * Forwards the message specified to this actor and preserves the original sender of the message
   */
  def forward(message: AnyRef, sender: ActorRef) {
    if (sender eq null) throw new IllegalArgumentException("The 'sender' argument to 'forward' can't be null")
    else forward(message)(ForwardableChannel(sender))
  }

  /**
   * Suspends the actor. It will not process messages while suspended.
   */
  def suspend(): Unit

  /**
   * Resumes a suspended actor.
   */
  def resume(): Unit

  /**
   * Shuts down the actor its dispatcher and message queue.
   */
  def stop(): Unit

  /**
   * Is the actor shut down?
   */
  def isShutdown: Boolean

  /**
   * Registers this actor to be a death monitor of the provided ActorRef
   * This means that this actor will get a Terminated()-message when the provided actor
   * is permanently terminated.
   *
   * @returns the same ActorRef that is provided to it, to allow for cleaner invocations
   */
  def startsMonitoring(subject: ActorRef): ActorRef

  /**
   * Deregisters this actor from being a death monitor of the provided ActorRef
   * This means that this actor will not get a Terminated()-message when the provided actor
   * is permanently terminated.
   *
   * @returns the same ActorRef that is provided to it, to allow for cleaner invocations
   */
  def stopsMonitoring(subject: ActorRef): ActorRef

  protected[akka] def postMessageToMailbox(message: Any, channel: UntypedChannel): Unit

  protected[akka] def postMessageToMailboxAndCreateFutureResultWithTimeout(
    message: Any,
    timeout: Timeout,
    channel: UntypedChannel): Future[Any]

  protected[akka] def restart(cause: Throwable): Unit

  override def hashCode: Int = HashCode.hash(HashCode.SEED, address)

  override def equals(that: Any): Boolean = {
    that.isInstanceOf[ActorRef] &&
      that.asInstanceOf[ActorRef].address == address
  }

  override def toString = "Actor[%s]".format(address)
}

/**
 *  Local (serializable) ActorRef that is used when referencing the Actor on its "home" node.
 *
 * @author <a href="http://jonasboner.com">Jonas Bon&#233;r</a>
 */
class LocalActorRef private[akka] (
  app: AkkaApplication,
  props: Props,
  _supervisor: ActorRef,
  _givenAddress: String,
  val systemService: Boolean = false,
  private[akka] val uuid: Uuid = newUuid,
  receiveTimeout: Option[Long] = None,
  hotswap: Stack[PartialFunction[Any, Unit]] = Props.noHotSwap)
  extends ActorRef with ScalaActorRef {

  final val address: String = _givenAddress match {
    case null | Props.randomAddress ⇒ uuid.toString
    case other                      ⇒ other
  }

  private[this] val actorCell = new ActorCell(app, this, props, _supervisor, receiveTimeout, hotswap)
  actorCell.start()

  /**
   * Is the actor shut down?
   * If this method returns true, it will never return false again, but if it returns false, you cannot be sure if it's alive still (race condition)
   */
  //FIXME TODO RENAME TO isTerminated
  def isShutdown: Boolean = actorCell.isShutdown

  /**
   * Suspends the actor so that it will not process messages until resumed. The
   * suspend request is processed asynchronously to the caller of this method
   * as well as to normal message sends: the only ordering guarantee is that
   * message sends done from the same thread after calling this method will not
   * be processed until resumed.
   */
  //FIXME TODO REMOVE THIS, NO REPLACEMENT
  def suspend(): Unit = actorCell.suspend()

  /**
   * Resumes a suspended actor.
   */
  //FIXME TODO REMOVE THIS, NO REPLACEMENT
  def resume(): Unit = actorCell.resume()

  /**
   * Shuts down the actor and its message queue
   */
  def stop(): Unit = actorCell.stop()

  /**
   * Registers this actor to be a death monitor of the provided ActorRef
   * This means that this actor will get a Terminated()-message when the provided actor
   * is permanently terminated.
   *
   * @returns the same ActorRef that is provided to it, to allow for cleaner invocations
   */
  def startsMonitoring(subject: ActorRef): ActorRef = actorCell.startsMonitoring(subject)

  /**
   * Deregisters this actor from being a death monitor of the provided ActorRef
   * This means that this actor will not get a Terminated()-message when the provided actor
   * is permanently terminated.
   *
   * @returns the same ActorRef that is provided to it, to allow for cleaner invocations
   */
  def stopsMonitoring(subject: ActorRef): ActorRef = actorCell.stopsMonitoring(subject)

  // ========= AKKA PROTECTED FUNCTIONS =========

  protected[akka] def underlying: ActorCell = actorCell

  // FIXME TODO: remove this method
  // @deprecated("This method does a spin-lock to block for the actor, which might never be there, do not use this", "2.0")
  protected[akka] def underlyingActorInstance: Actor = {
    var instance = actorCell.actor
    while ((instance eq null) && !actorCell.isShutdown) {
      try { Thread.sleep(1) } catch { case i: InterruptedException ⇒ }
      instance = actorCell.actor
    }
    instance
  }

  protected[akka] def sendSystemMessage(message: SystemMessage) { underlying.dispatcher.systemDispatch(underlying, message) }

  protected[akka] def postMessageToMailbox(message: Any, channel: UntypedChannel): Unit =
    actorCell.postMessageToMailbox(message, channel)

  protected[akka] def postMessageToMailboxAndCreateFutureResultWithTimeout(
    message: Any,
    timeout: Timeout,
    channel: UntypedChannel): Future[Any] = {
    actorCell.postMessageToMailboxAndCreateFutureResultWithTimeout(message, timeout, channel)
  }

  protected[akka] def handleFailure(fail: Failed): Unit = actorCell.handleFailure(fail)

  protected[akka] def restart(cause: Throwable): Unit = actorCell.restart(cause)

  // ========= PRIVATE FUNCTIONS =========

  @throws(classOf[java.io.ObjectStreamException])
  private def writeReplace(): AnyRef = {
    // TODO: this was used to really send LocalActorRef across the network, which is broken now
    val inetaddr = app.defaultAddress
    SerializedActorRef(uuid, address, inetaddr.getAddress.getHostAddress, inetaddr.getPort)
  }
}

/**
 * This trait represents the common (external) methods for all ActorRefs
 * Needed because implicit conversions aren't applied when instance imports are used
 *
 * i.e.
 * var self: ScalaActorRef = ...
 * import self._
 * //can't call ActorRef methods here unless they are declared in a common
 * //superclass, which ActorRefShared is.
 */
trait ActorRefShared {

  /**
   * Returns the address for the actor.
   */
  def address: String
}

/**
 * This trait represents the Scala Actor API
 * There are implicit conversions in ../actor/Implicits.scala
 * from ActorRef -> ScalaActorRef and back
 */
trait ScalaActorRef extends ActorRefShared with ReplyChannel[Any] { ref: ActorRef ⇒

  protected[akka] def sendSystemMessage(message: SystemMessage): Unit

  /**
   * Sends a one-way asynchronous message. E.g. fire-and-forget semantics.
   * <p/>
   *
   * If invoked from within an actor then the actor reference is implicitly passed on as the implicit 'sender' argument.
   * <p/>
   *
   * This actor 'sender' reference is then available in the receiving actor in the 'sender' member variable,
   * if invoked from within an Actor. If not then no sender is available.
   * <pre>
   *   actor ! message
   * </pre>
   * <p/>
   */
  def !(message: Any)(implicit channel: UntypedChannel): Unit = postMessageToMailbox(message, channel)

  /**
   * Sends a message asynchronously, returning a future which may eventually hold the reply.
   */
  def ?(message: Any)(implicit channel: UntypedChannel, timeout: Timeout): Future[Any] = postMessageToMailboxAndCreateFutureResultWithTimeout(message, timeout, channel)

  def ?(message: Any, timeout: Timeout)(implicit channel: UntypedChannel): Future[Any] = ?(message)(channel, timeout)

  /**
   * Forwards the message and passes the original sender actor as the sender.
   * <p/>
   * Works with '!' and '?'/'ask'.
   */
  def forward(message: Any)(implicit forwardable: ForwardableChannel) = postMessageToMailbox(message, forwardable.channel)
}

/**
 * Memento pattern for serializing ActorRefs transparently
 */

case class SerializedActorRef(uuid: Uuid, address: String, hostname: String, port: Int) {

  import akka.serialization.Serialization.app

  @throws(classOf[java.io.ObjectStreamException])
  def readResolve(): AnyRef = {
    if (app.value eq null) throw new IllegalStateException(
      "Trying to deserialize a serialized ActorRef without an AkkaApplication in scope." +
        " Use akka.serialization.Serialization.app.withValue(akkaApplication) { ... }")
    app.value.provider.deserialize(this) match {
      case Some(actor) ⇒ actor
      case None        ⇒ throw new IllegalStateException("Could not deserialize ActorRef")
    }
  }
}

/**
 * Trait for ActorRef implementations where most of the methods are not supported.
 */
trait UnsupportedActorRef extends ActorRef with ScalaActorRef {

  private[akka] def uuid: Uuid = unsupported

  def startsMonitoring(actorRef: ActorRef): ActorRef = unsupported

  def stopsMonitoring(actorRef: ActorRef): ActorRef = unsupported

  def suspend(): Unit = unsupported

  def resume(): Unit = unsupported

  protected[akka] def restart(cause: Throwable): Unit = unsupported

  def stop(): Unit = unsupported

  def address: String = unsupported

  def isShutdown = false

  protected[akka] def sendSystemMessage(message: SystemMessage) {}

  protected[akka] def postMessageToMailbox(msg: Any, channel: UntypedChannel) {}

  protected[akka] def postMessageToMailboxAndCreateFutureResultWithTimeout(msg: Any, timeout: Timeout, channel: UntypedChannel): Future[Any] = unsupported

  private def unsupported = throw new UnsupportedOperationException("Not supported for %s".format(getClass.getName))
}

case class DeadLetter(message: Any, channel: UntypedChannel)

class DeadLetterActorRef(app: AkkaApplication) extends UnsupportedActorRef {
  val brokenPromise = new KeptPromise[Any](Left(new ActorKilledException("In DeadLetterActorRef, promises are always broken.")))(app.dispatcher)
  override val address: String = "akka:internal:DeadLetterActorRef"

  private[akka] override val uuid: akka.actor.Uuid = new com.eaio.uuid.UUID(0L, 0L) //Nil UUID

  override def startsMonitoring(actorRef: ActorRef): ActorRef = actorRef

  override def stopsMonitoring(actorRef: ActorRef): ActorRef = actorRef

  override def isShutdown(): Boolean = true

  override def stop(): Unit = ()

<<<<<<< HEAD
  protected[akka] override def postMessageToMailbox(message: Any, channel: UntypedChannel): Unit = app.eventHandler.debug(this, message)
=======
  protected[akka] def postMessageToMailbox(message: Any, channel: UntypedChannel): Unit = app.eventHandler.notify(DeadLetter(message, channel))
>>>>>>> 550ed58b

  protected[akka] override def postMessageToMailboxAndCreateFutureResultWithTimeout(
    message: Any,
    timeout: Timeout,
    channel: UntypedChannel): Future[Any] = { app.eventHandler.notify(DeadLetter(message, channel)); brokenPromise }
}<|MERGE_RESOLUTION|>--- conflicted
+++ resolved
@@ -378,11 +378,7 @@
 
   override def stop(): Unit = ()
 
-<<<<<<< HEAD
-  protected[akka] override def postMessageToMailbox(message: Any, channel: UntypedChannel): Unit = app.eventHandler.debug(this, message)
-=======
-  protected[akka] def postMessageToMailbox(message: Any, channel: UntypedChannel): Unit = app.eventHandler.notify(DeadLetter(message, channel))
->>>>>>> 550ed58b
+  protected[akka] override def postMessageToMailbox(message: Any, channel: UntypedChannel): Unit = app.eventHandler.notify(DeadLetter(message, channel))
 
   protected[akka] override def postMessageToMailboxAndCreateFutureResultWithTimeout(
     message: Any,
